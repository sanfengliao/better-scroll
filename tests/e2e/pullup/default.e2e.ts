--- conflicted
+++ resolved
@@ -5,10 +5,6 @@
 
 describe('Pullup', () => {
   let page = (global as any).page as Page
-<<<<<<< HEAD
-=======
-
->>>>>>> e35a6d9f
   extendTouch(page)
 
   beforeEach(async () => {

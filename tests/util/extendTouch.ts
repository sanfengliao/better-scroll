import { Page, Touchscreen } from 'puppeteer'

interface TouchPoint {
  x: number
  y: number
}

interface EventParams {
  type: string
  touchPoints: TouchPoint[]
}

// https://chromedevtools.github.io/devtools-protocol/tot/Input#method-synthesizePinchGesture
interface PinchParams {
  x: number
  y: number
  scaleFactor: number
  gestureSourceType: 'touch' | 'default' | 'mouse'
}

// https://chromedevtools.github.io/devtools-protocol/tot/Input#method-synthesizeScrollGesture
interface ScrollParams {
  x: number // X coordinate of the start of the gesture in CSS pixels.
  y: number // Y coordinate of the start of the gesture in CSS pixels.
  xDistance: number // positive to scroll left
  yDistance: number // positive to scroll up
  gestureSourceType: 'touch' | 'default' | 'mouse'
  speed?: number // Swipe speed in pixels per second
  xOverscroll?: number
  yOverscroll?: number
  preventFling?: boolean
  repeatCount?: number
  repeatDelayMs?: number
}

type EventTypes = 'touchStart' | 'touchMove' | 'touchEnd'

const DEFAULT_CHROMIUM_TOUCH_NAME = 'Input.dispatchTouchEvent'
const PINCH_NAME = 'Input.synthesizePinchGesture'
const SCROLL_NAME = 'Input.synthesizeScrollGesture'

declare module 'puppeteer' {
  interface Touchscreen {
    _client: {
      send: (
        name: string,
        params: EventParams | PinchParams | ScrollParams
      ) => Promise<void>
    }
  }
  interface Page {
    dispatchTouch: (type: EventTypes, touches: TouchPoint[]) => Promise<void>
    dispatchTouchStart: (touches: TouchPoint[]) => Promise<void>
    dispatchTouchMove: (touches: TouchPoint[]) => Promise<void>
    dispatchTouchEnd: () => Promise<void>
    dispatchSwipe: (
      touches: TouchPoint[][],
      cb: Function,
      interval?: number
    ) => Promise<void>
<<<<<<< HEAD
    dispatchSwipe2: (
      touches: TouchPoint[][],
      cb: Function,
      interval?: number
    ) => Promise<void>
=======
    dispatchPinch: (pinchParams: PinchParams) => Promise<void>
    dispatchScroll: (scrollParams: ScrollParams) => Promise<void>
>>>>>>> 18893cb5
    touchsceen: Touchscreen
  }
}

// puppeteer 1.17.0 has no api to implement touchmove
// since puppeteer is connected to chromium with chromeDevTools
// https://chromedevtools.github.io/devtools-protocol/tot/Input#method-dispatchTouchEvent
export default (page: Page) => {
  page.dispatchTouch = async (type: EventTypes, touches: TouchPoint[]) => {
    await page.touchscreen._client.send(DEFAULT_CHROMIUM_TOUCH_NAME, {
      type,
      touchPoints: touches
    })
  }
  page.dispatchTouchStart = async (touches: TouchPoint[]) => {
    await page.dispatchTouch('touchStart', touches)
  }
  page.dispatchTouchMove = async (touches: TouchPoint[]) => {
    await page.dispatchTouch('touchMove', touches)
  }
  page.dispatchTouchEnd = async () => {
    await page.dispatchTouch('touchEnd', [])
  }
  page.dispatchSwipe = async (
    touches: TouchPoint[][],
    cb: Function,
    interval: number = 30
  ) => {
    await page.dispatchTouchStart(touches[0])
    return new Promise(resolve => {
      const nextMove = function(i: number) {
        setTimeout(async () => {
          await page.dispatchTouchMove(touches[i])
          if (i === touches.length - 1) {
            // last one
            await page.dispatchTouchEnd()
            cb && cb()
            resolve()
          } else {
            nextMove(++i)
          }
        }, interval)
      }
      nextMove(1)
    })
  }
<<<<<<< HEAD
  page.dispatchSwipe2 = async (
    touches: TouchPoint[][],
    cb: Function,
    interval: number = 30
  ) => {
    await page.dispatchTouchStart(touches[0])
    const nextMove = async function nextMove(i: number) {
      await page.waitFor(interval)
      await page.dispatchTouchMove(touches[i])
      if (i === touches.length - 1) {
        await page.dispatchTouchEnd()
        cb && cb()
      } else {
        await nextMove(++i)
      }
    }
    return nextMove(1)
=======
  page.dispatchPinch = async pinchParams => {
    await page.touchscreen._client.send(PINCH_NAME, pinchParams)
  }
  page.dispatchScroll = async scrollParams => {
    await page.touchscreen._client.send(SCROLL_NAME, scrollParams)
>>>>>>> 18893cb5
  }
}<|MERGE_RESOLUTION|>--- conflicted
+++ resolved
@@ -58,16 +58,13 @@
       cb: Function,
       interval?: number
     ) => Promise<void>
-<<<<<<< HEAD
     dispatchSwipe2: (
       touches: TouchPoint[][],
       cb: Function,
       interval?: number
     ) => Promise<void>
-=======
     dispatchPinch: (pinchParams: PinchParams) => Promise<void>
     dispatchScroll: (scrollParams: ScrollParams) => Promise<void>
->>>>>>> 18893cb5
     touchsceen: Touchscreen
   }
 }
@@ -114,7 +111,6 @@
       nextMove(1)
     })
   }
-<<<<<<< HEAD
   page.dispatchSwipe2 = async (
     touches: TouchPoint[][],
     cb: Function,
@@ -132,12 +128,11 @@
       }
     }
     return nextMove(1)
-=======
+  }
   page.dispatchPinch = async pinchParams => {
     await page.touchscreen._client.send(PINCH_NAME, pinchParams)
   }
   page.dispatchScroll = async scrollParams => {
     await page.touchscreen._client.send(SCROLL_NAME, scrollParams)
->>>>>>> 18893cb5
   }
 }
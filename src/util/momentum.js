<<<<<<< HEAD
export function momentum(current, start, time, lowerMargin, wrapperSize, options, scroll) {
=======
export function momentum(current, start, time, lowerMargin, upperMargin, wrapperSize, options) {
>>>>>>> 937885b9
  let distance = current - start
  let speed = Math.abs(distance) / time

  let {deceleration, itemHeight, swipeBounceTime, wheel, swipeTime} = options
  let duration = swipeTime
  let rate = wheel ? 4 : 15

  let destination = current + speed / deceleration * (distance < 0 ? -1 : 1)

  if (wheel && itemHeight) {
    destination = scroll._getWheelValidY(destination)
  }

  if (destination < lowerMargin) {
    destination = wrapperSize ? Math.max(lowerMargin - wrapperSize / 4, lowerMargin - (wrapperSize / rate * speed)) : lowerMargin
    duration = swipeBounceTime
  } else if (destination > upperMargin) {
    destination = wrapperSize ? Math.min(upperMargin + wrapperSize / 4, upperMargin + wrapperSize / rate * speed) : upperMargin
    duration = swipeBounceTime
  }

  return {
    destination: Math.round(destination),
    duration
  }
}<|MERGE_RESOLUTION|>--- conflicted
+++ resolved
@@ -1,8 +1,4 @@
-<<<<<<< HEAD
-export function momentum(current, start, time, lowerMargin, wrapperSize, options, scroll) {
-=======
-export function momentum(current, start, time, lowerMargin, upperMargin, wrapperSize, options) {
->>>>>>> 937885b9
+export function momentum(current, start, time, lowerMargin, upperMargin, wrapperSize, options, scroll) {
   let distance = current - start
   let speed = Math.abs(distance) / time
 

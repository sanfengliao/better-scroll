import ScrollBar from './scroll-bar'
import BScroll from '../../index'
import { Direction } from './const'
import { style } from '../../util/dom'
import EventRegister from '../../base/EventRegister'
import { TouchEvent } from '../../util/Touch'
import { eventNames } from 'cluster'

export interface IndicatorOption {
  el: HTMLElement
  direction: Direction
  fade: boolean
  interactive: boolean
}

const INDICATOR_MIN_LEN = 8

<<<<<<< HEAD
export default class Indicator implements IndicatorInterface {
  private wrapper: HTMLElement
  private wrapperStyle: CSSStyleDeclaration
  private indicator: HTMLElement
  private indicatorStyle: CSSStyleDeclaration
  private indicatorHeight: number
  private indicatorWidth: number
  private direction: Direction
  private visible: number
  private fadeTimeout: number
  private sizeRatioX: number
  private sizeRatioY: number
  private maxPosX: number
  private maxPosY: number
  private x: number
  private y: number
  // TODO 考虑是否需要
  constructor(public scroller: BScroll, public options: IndicatorOption) {
=======
export default class Indicator {
  public wrapper: HTMLElement
  public wrapperStyle: CSSStyleDeclaration
  public indicator: HTMLElement
  public indicatorStyle: CSSStyleDeclaration
  public indicatorHeight: number
  public indicatorWidth: number
  public direction: Direction
  public visible: number
  // private fadeTimeout: number
  public sizeRatioX: number = 1
  public sizeRatioY: number = 1
  public maxPosX: number = 0
  public maxPosY: number = 0
  public x: number = 0
  public y: number = 0
  public startEventRegister: EventRegister
  public moveEventRegister: EventRegister
  public endEventRegister: EventRegister
  public initiated: boolean
  public moved: boolean
  private lastPointX: number
  private lastPointY: number

  constructor(public bscroll: BScroll, public options: IndicatorOption) {
>>>>>>> d239c3fa
    this.wrapper = options.el
    this.wrapperStyle = this.wrapper.style
    this.indicator = this.wrapper.children[0] as HTMLElement
    this.indicatorStyle = this.indicator.style
    this.bscroll = bscroll
    this.direction = options.direction

    if (options.interactive) {
      const { disableMouse } = this.bscroll.options
      this.startEventRegister = new EventRegister(this.indicator, [
        {
          name: disableMouse ? 'touchstart' : 'mousedown',
          handler: this._start.bind(this)
        }
      ])

      this.endEventRegister = new EventRegister(window, [
        {
          name: disableMouse ? 'touchend' : 'mouseup',
          handler: this._end.bind(this)
        }
      ])
    }

    // TODO refresh 事件
    this.bscroll.hooks.on('refresh', () => {
      this.refresh()
    })
    this.bscroll.scroller.animater.hooks.on('time', (time: number) => {
      this.setTransitionTime(time)
    })
    this.bscroll.scroller.animater.hooks.on('timeFunction', (ease: string) => {
      this.setTransitionTimingFunction(ease)
    })

    if (options.fade) {
      this.visible = 0
      this.wrapperStyle.opacity = '0'
      // TODO 有时候不会触发 scrollEnd
      ;['scrollEnd', 'scrollCancel'].forEach(eventName => {
        this.bscroll.on(eventName, () => {
          this.fade()
        })
      })

      this.bscroll.on('scrollStart', () => {
        this.fade(true)
      })
      // TODO 考虑是否有用
      // this.scroller.on('beforeScrollStart', () => {
      //   this.fade(true, true)
      // })
    } else {
      this.visible = 1
    }

    const translater = this.bscroll.scroller.translater
    translater.hooks.on(
      'beforeTranslate',
      (transformStyle: string, point: { x: number; y: number }) => {
        this.updatePosition(transformStyle, point)
      }
    )
  }

  refresh() {
    if (this._shouldShow()) {
      this.setTransitionTime()
      this._calculate()
      this.updatePosition()
    }
  }

  private _shouldShow(): boolean {
    if (
      (this.direction === Direction.Vertical &&
        this.bscroll.hasVerticalScroll) ||
      (this.direction === Direction.Horizontal &&
        this.bscroll.hasHorizontalScroll)
    ) {
      this.wrapper.style.display = ''
      return true
    }
    this.wrapper.style.display = 'none'
    return false
  }

  private _calculate() {
    if (this.direction === Direction.Vertical) {
      let wrapperHeight = this.wrapper.clientHeight
      this.indicatorHeight = Math.max(
        Math.round(
          (wrapperHeight * wrapperHeight) /
            (this.bscroll.scrollerHeight || wrapperHeight || 1)
        ),
        INDICATOR_MIN_LEN
      )
      this.indicatorStyle.height = `${this.indicatorHeight}px`

      this.maxPosY = wrapperHeight - this.indicatorHeight
      // 这里 sizeRatio 是个负值
      this.sizeRatioY = this.maxPosY / this.bscroll.maxScrollY
    } else {
      let wrapperWidth = this.wrapper.clientWidth
      this.indicatorWidth = Math.max(
        Math.round(
          (wrapperWidth * wrapperWidth) /
            (this.bscroll.scrollerWidth || wrapperWidth || 1)
        ),
        INDICATOR_MIN_LEN
      )
      this.indicatorStyle.width = `${this.indicatorWidth}px`

      this.maxPosX = wrapperWidth - this.indicatorWidth
      // 这里 sizeRatio 是个负值
      this.sizeRatioX = this.maxPosX / this.bscroll.maxScrollX
    }
  }

  fade(visible?: boolean, hold?: boolean) {
    // TODO 思考 fade 逻辑
    // if (hold && !this.visible) {
    //   return
    // }

    let time = visible ? 250 : 500
    this.wrapperStyle[style.transitionDuration as any] = time + 'ms'

    // clearTimeout(this.fadeTimeout)
    // this.fadeTimeout = window.setTimeout(() => {
    this.wrapperStyle.opacity = visible ? '1' : '0'
    this.visible = visible ? 1 : 0
    // }, 0)
  }

  // TODO 拆分 x y, refactor to pure function
  updatePosition(transformStyle?: string, point?: { x: number; y: number }) {
    if (this.direction === Direction.Vertical) {
      let y = Math.round(this.sizeRatioY * this.bscroll.y)

      if (y < 0) {
        // TODO 取消注释
        // this.transitionTime(500)
        const height = Math.max(this.indicatorHeight + y * 3, INDICATOR_MIN_LEN)
        this.indicatorStyle.height = `${height}px`
        y = 0
      } else if (y > this.maxPosY) {
        // this.transitionTime(500)
        const height = Math.max(
          this.indicatorHeight - (y - this.maxPosY) * 3,
          INDICATOR_MIN_LEN
        )
        this.indicatorStyle.height = `${height}px`
        y = this.maxPosY + this.indicatorHeight - height
      } else {
        this.indicatorStyle.height = `${this.indicatorHeight}px`
      }
      this.y = y

      if (this.bscroll.options.useTransform) {
        this.indicatorStyle[style.transform as any] = `translateY(${y}px)${
          this.bscroll.translateZ
        }`
      } else {
        this.indicatorStyle.top = `${y}px`
      }
    } else {
      let x = Math.round(this.sizeRatioX * this.bscroll.x)

      if (x < 0) {
        this.setTransitionTime(500)
        const width = Math.max(this.indicatorWidth + x * 3, INDICATOR_MIN_LEN)
        this.indicatorStyle.width = `${width}px`
        x = 0
      } else if (x > this.maxPosX) {
        this.setTransitionTime(500)
        const width = Math.max(
          this.indicatorWidth - (x - this.maxPosX) * 3,
          INDICATOR_MIN_LEN
        )
        this.indicatorStyle.width = `${width}px`
        x = this.maxPosX + this.indicatorWidth - width
      } else {
        this.indicatorStyle.width = `${this.indicatorWidth}px`
      }

      this.x = x

      if (this.bscroll.options.useTransform) {
        this.indicatorStyle[style.transform as any] = `translateX(${x}px)${
          this.bscroll.translateZ
        }`
      } else {
        this.indicatorStyle.left = `${x}px`
      }
    }
  }

  setTransitionTime(time: number = 0) {
    this.indicatorStyle[style.transitionDuration as any] = time + 'ms'
  }

  setTransitionTimingFunction(easing: string) {
    this.indicatorStyle[style.transitionTimingFunction as any] = easing
  }

  private _start(e: TouchEvent) {
    let point = (e.touches ? e.touches[0] : e) as Touch

    e.preventDefault()
    e.stopPropagation()

    this.setTransitionTime()

    this.initiated = true
    this.moved = false
    this.lastPointX = point.pageX
    this.lastPointY = point.pageY

    const { disableMouse } = this.bscroll.options
    this.moveEventRegister = new EventRegister(window, [
      {
        name: disableMouse ? 'touchmove' : 'mousemove',
        handler: this._move.bind(this)
      }
    ])

    this.bscroll.trigger('beforeScrollStart')
  }

  private _move(e: TouchEvent) {
    let point = (e.touches ? e.touches[0] : e) as Touch

    e.preventDefault()
    e.stopPropagation()

    if (!this.moved) {
      this.bscroll.trigger('scrollStart')
    }

    this.moved = true

    const { x, y } = this._calDesPos(point)

    this.bscroll.scrollTo(x, y)

    this.bscroll.trigger('scroll', {
      x: this.bscroll.x,
      y: this.bscroll.y
    })
  }

  private _calDesPos(point: Touch) {
    let deltaX = point.pageX - this.lastPointX
    this.lastPointX = point.pageX

    let deltaY = point.pageY - this.lastPointY
    this.lastPointY = point.pageY

    let x = this.x + deltaX
    let y = this.y + deltaY

    if (x < 0) {
      x = 0
    } else if (x > this.maxPosX) {
      x = this.maxPosX
    }

    if (y < 0) {
      y = 0
    } else if (y > this.maxPosY) {
      y = this.maxPosY
    }

    x = Math.round(x / this.sizeRatioX)
    y = Math.round(y / this.sizeRatioY)

    return {
      x,
      y
    }
  }

  private _end(e: TouchEvent) {
    if (!this.initiated) {
      return
    }
    this.initiated = false

    e.preventDefault()
    e.stopPropagation()

    this.moveEventRegister.destroy()

    // TODO 处理 snap 相关逻辑
    // const snapOption = this.scroller.options.snap
    // if (snapOption) {
    //   let {speed, easing = ease.bounce} = snapOption
    //   let snap = this.scroller._nearestSnap(this.scroller.x, this.scroller.y)

    //   let time = speed || Math.max(
    //       Math.max(
    //         Math.min(Math.abs(this.scroller.x - snap.x), 1000),
    //         Math.min(Math.abs(this.scroller.y - snap.y), 1000)
    //       ), 300)

    //   if (this.scroller.x !== snap.x || this.scroller.y !== snap.y) {
    //     this.scroller.directionX = 0
    //     this.scroller.directionY = 0
    //     this.scroller.currentPage = snap
    //     this.scroller.scrollTo(snap.x, snap.y, time, easing)
    //   }
    // }

    if (this.moved) {
      this.bscroll.trigger('scrollEnd', {
        x: this.bscroll.x,
        y: this.bscroll.y
      })
    }
  }
  destroy() {
    this.startEventRegister.destroy()
    this.moveEventRegister && this.moveEventRegister.destroy()
    this.endEventRegister.destroy()
    this.wrapper.parentNode!.removeChild(this.wrapper)
  }
}<|MERGE_RESOLUTION|>--- conflicted
+++ resolved
@@ -15,26 +15,6 @@
 
 const INDICATOR_MIN_LEN = 8
 
-<<<<<<< HEAD
-export default class Indicator implements IndicatorInterface {
-  private wrapper: HTMLElement
-  private wrapperStyle: CSSStyleDeclaration
-  private indicator: HTMLElement
-  private indicatorStyle: CSSStyleDeclaration
-  private indicatorHeight: number
-  private indicatorWidth: number
-  private direction: Direction
-  private visible: number
-  private fadeTimeout: number
-  private sizeRatioX: number
-  private sizeRatioY: number
-  private maxPosX: number
-  private maxPosY: number
-  private x: number
-  private y: number
-  // TODO 考虑是否需要
-  constructor(public scroller: BScroll, public options: IndicatorOption) {
-=======
 export default class Indicator {
   public wrapper: HTMLElement
   public wrapperStyle: CSSStyleDeclaration
@@ -60,7 +40,6 @@
   private lastPointY: number
 
   constructor(public bscroll: BScroll, public options: IndicatorOption) {
->>>>>>> d239c3fa
     this.wrapper = options.el
     this.wrapperStyle = this.wrapper.style
     this.indicator = this.wrapper.children[0] as HTMLElement

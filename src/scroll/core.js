import {
  eventType,
  TOUCH_EVENT,
  preventDefaultException,
  tap,
  click,
  dblclick,
  style,
  offset,
  offsetToBody
} from '../util/dom'
import { ease } from '../util/ease'
import { momentum } from '../util/momentum'
import { requestAnimationFrame, cancelAnimationFrame } from '../util/raf'
import { getNow, isUndef } from '../util/lang'
import {
  DIRECTION_DOWN,
  DIRECTION_UP,
  DIRECTION_LEFT,
  DIRECTION_RIGHT,
  PROBE_DEBOUNCE,
  PROBE_REALTIME
} from '../util/const'
import { isAndroid } from '../util/env'
import { assert } from '../util/debug'

export function coreMixin(BScroll) {
  BScroll.prototype._start = function (e) {
    let _eventType = eventType[e.type]
    if (_eventType !== TOUCH_EVENT) {
      if (e.button !== 0) {
        return
      }
    }
    if (!this.enabled || this.destroyed || (this.initiated && this.initiated !== _eventType)) {
      return
    }
    this.initiated = _eventType

    if (this.options.preventDefault && !preventDefaultException(e.target, this.options.preventDefaultException)) {
      e.preventDefault()
    }
    if (this.options.stopPropagation) {
      e.stopPropagation()
    }

    this.moved = false
    this.distX = 0
    this.distY = 0
    this.directionX = 0
    this.directionY = 0
    this.movingDirectionX = 0
    this.movingDirectionY = 0
    this.directionLocked = 0

    this._transitionTime()
    this.startTime = getNow()

    if (this.options.wheel) {
      this.target = e.target
    }

    this.stop()

    let point = e.touches ? e.touches[0] : e

    this.startX = this.x
    this.startY = this.y
    this.absStartX = this.x
    this.absStartY = this.y
    this.pointX = point.pageX
    this.pointY = point.pageY

    this.trigger('beforeScrollStart')
  }

  BScroll.prototype._move = function (e) {
    if (!this.enabled || this.destroyed || eventType[e.type] !== this.initiated) {
      return
    }

    if (this.options.preventDefault) {
      e.preventDefault()
    }
    if (this.options.stopPropagation) {
      e.stopPropagation()
    }

    let point = e.touches ? e.touches[0] : e
    let deltaX = point.pageX - this.pointX
    let deltaY = point.pageY - this.pointY

    this.pointX = point.pageX
    this.pointY = point.pageY

    this.distX += deltaX
    this.distY += deltaY

    let absDistX = Math.abs(this.distX)
    let absDistY = Math.abs(this.distY)

    let timestamp = getNow()

    // We need to move at least momentumLimitDistance pixels for the scrolling to initiate
    if (timestamp - this.endTime > this.options.momentumLimitTime && !this.moved && (absDistY < this.options.momentumLimitDistance && absDistX < this.options.momentumLimitDistance)) {
      return
    }

    // If you are scrolling in one direction lock the other
    if (!this.directionLocked && !this.options.freeScroll) {
      if (absDistX > absDistY + this.options.directionLockThreshold) {
        this.directionLocked = 'h' // lock horizontally
      } else if (absDistY >= absDistX + this.options.directionLockThreshold) {
        this.directionLocked = 'v' // lock vertically
      } else {
        this.directionLocked = 'n' // no lock
      }
    }

    if (this.directionLocked === 'h') {
      if (this.options.eventPassthrough === 'vertical') {
        e.preventDefault()
      } else if (this.options.eventPassthrough === 'horizontal') {
        this.initiated = false
        return
      }
      deltaY = 0
    } else if (this.directionLocked === 'v') {
      if (this.options.eventPassthrough === 'horizontal') {
        e.preventDefault()
      } else if (this.options.eventPassthrough === 'vertical') {
        this.initiated = false
        return
      }
      deltaX = 0
    }

    deltaX = this.hasHorizontalScroll ? deltaX : 0
    deltaY = this.hasVerticalScroll ? deltaY : 0
    this.movingDirectionX = deltaX > 0 ? DIRECTION_RIGHT : deltaX < 0 ? DIRECTION_LEFT : 0
    this.movingDirectionY = deltaY > 0 ? DIRECTION_DOWN : deltaY < 0 ? DIRECTION_UP : 0

    let newX = this.x + deltaX
    let newY = this.y + deltaY

    let top = false
    let bottom = false
    let left = false
    let right = false
    // Slow down or stop if outside of the boundaries
    const bounce = this.options.bounce
    if (bounce !== false) {
      top = bounce.top === undefined ? true : bounce.top
      bottom = bounce.bottom === undefined ? true : bounce.bottom
      left = bounce.left === undefined ? true : bounce.left
      right = bounce.right === undefined ? true : bounce.right
    }
    if (newX > this.minScrollX || newX < this.maxScrollX) {
      if ((newX > this.minScrollX && left) || (newX < this.maxScrollX && right)) {
        newX = this.x + deltaX / 3
      } else {
        newX = newX > this.minScrollX ? this.minScrollX : this.maxScrollX
      }
    }
    if (newY > this.minScrollY || newY < this.maxScrollY) {
      if ((newY > this.minScrollY && top) || (newY < this.maxScrollY && bottom)) {
        newY = this.y + deltaY / 3
      } else {
        newY = newY > this.minScrollY ? this.minScrollY : this.maxScrollY
      }
    }

    if (!this.moved) {
      this.moved = true
      this.trigger('scrollStart')
    }

    this._translate(newX, newY)

    if (timestamp - this.startTime > this.options.momentumLimitTime) {
      this.startTime = timestamp
      this.startX = this.x
      this.startY = this.y

      if (this.options.probeType === PROBE_DEBOUNCE) {
        this.trigger('scroll', {
          x: this.x,
          y: this.y
        })
      }
    }

    if (this.options.probeType > PROBE_DEBOUNCE) {
      this.trigger('scroll', {
        x: this.x,
        y: this.y
      })
    }

    let scrollLeft = document.documentElement.scrollLeft || window.pageXOffset || document.body.scrollLeft
    let scrollTop = document.documentElement.scrollTop || window.pageYOffset || document.body.scrollTop

    let pX = this.pointX - scrollLeft
    let pY = this.pointY - scrollTop

    if (pX > document.documentElement.clientWidth - this.options.momentumLimitDistance || pX < this.options.momentumLimitDistance || pY < this.options.momentumLimitDistance || pY > document.documentElement.clientHeight - this.options.momentumLimitDistance
    ) {
      this._end(e)
    }
  }

  BScroll.prototype._end = function (e) {
    if (!this.enabled || this.destroyed || eventType[e.type] !== this.initiated) {
      return
    }
    this.initiated = false

    if (this.options.preventDefault && !preventDefaultException(e.target, this.options.preventDefaultException)) {
      e.preventDefault()
    }
    if (this.options.stopPropagation) {
      e.stopPropagation()
    }

    this.trigger('touchEnd', {
      x: this.x,
      y: this.y
    })

    this.isInTransition = false

    // ensures that the last position is rounded
    let newX = Math.round(this.x)
    let newY = Math.round(this.y)

    let deltaX = newX - this.absStartX
    let deltaY = newY - this.absStartY
    this.directionX = deltaX > 0 ? DIRECTION_RIGHT : deltaX < 0 ? DIRECTION_LEFT : 0
    this.directionY = deltaY > 0 ? DIRECTION_DOWN : deltaY < 0 ? DIRECTION_UP : 0

    // if configure pull down refresh, check it first
    if (this.options.pullDownRefresh && this._checkPullDown()) {
      return
    }

    // check if it is a click operation
    if (this._checkClick(e)) {
      this.trigger('scrollCancel')
      return
    }

    // reset if we are outside of the boundaries
    if (this.resetPosition(this.options.bounceTime, ease.bounce)) {
      return
    }

    this._translate(newX, newY)

    this.endTime = getNow()
    let duration = this.endTime - this.startTime
    let absDistX = Math.abs(newX - this.startX)
    let absDistY = Math.abs(newY - this.startY)

    // flick
    if (this._events.flick && duration < this.options.flickLimitTime && absDistX < this.options.flickLimitDistance && absDistY < this.options.flickLimitDistance) {
      this.trigger('flick')
      return
    }

    let time = 0
    // start momentum animation if needed
    if (this.options.momentum && duration < this.options.momentumLimitTime && (absDistY > this.options.momentumLimitDistance || absDistX > this.options.momentumLimitDistance)) {
      let top = false
      let bottom = false
      let left = false
      let right = false
      const bounce = this.options.bounce
      if (bounce !== false) {
        top = bounce.top === undefined ? true : bounce.top
        bottom = bounce.bottom === undefined ? true : bounce.bottom
        left = bounce.left === undefined ? true : bounce.left
        right = bounce.right === undefined ? true : bounce.right
      }
      const wrapperWidth = ((this.directionX === DIRECTION_RIGHT && left) || (this.directionX === DIRECTION_LEFT && right)) ? this.wrapperWidth : 0
      const wrapperHeight = ((this.directionY === DIRECTION_DOWN && top) || (this.directionY === DIRECTION_UP && bottom)) ? this.wrapperHeight : 0
<<<<<<< HEAD
      let momentumX = this.hasHorizontalScroll ? momentum(this.x, this.startX, duration, this.maxScrollX, wrapperWidth, this.options, this)
        : {destination: newX, duration: 0}
      let momentumY = this.hasVerticalScroll ? momentum(this.y, this.startY, duration, this.maxScrollY, wrapperHeight, this.options, this)
=======
      let momentumX = this.hasHorizontalScroll ? momentum(this.x, this.startX, duration, this.maxScrollX, this.minScrollX, wrapperWidth, this.options)
        : {destination: newX, duration: 0}
      let momentumY = this.hasVerticalScroll ? momentum(this.y, this.startY, duration, this.maxScrollY, this.minScrollY, wrapperHeight, this.options)
>>>>>>> 937885b9
        : {destination: newY, duration: 0}
      newX = momentumX.destination
      newY = momentumY.destination
      time = Math.max(momentumX.duration, momentumY.duration)
      this.isInTransition = true
    } else {
      if (this.options.wheel) {
        time = this.options.wheel.adjustTime || 400
      }
    }

    let easing = ease.swipe
    if (this.options.snap) {
      let snap = this._nearestSnap(newX, newY)
      this.currentPage = snap
      time = this.options.snapSpeed || Math.max(
        Math.max(
          Math.min(Math.abs(newX - snap.x), 1000),
          Math.min(Math.abs(newY - snap.y), 1000)
        ), 300)
      newX = snap.x
      newY = snap.y

      this.directionX = 0
      this.directionY = 0
      easing = this.options.snap.easing || ease.bounce
    }

    if (newX !== this.x || newY !== this.y) {
      // change easing function when scroller goes out of the boundaries
      if (newX > this.minScrollX || newX < this.maxScrollX || newY > this.minScrollY || newY < this.maxScrollY) {
        easing = ease.swipeBounce
      }
      this.scrollTo(newX, newY, time, easing)
      return
    }

    if (this.options.wheel) {
      this.selectedIndex = this._getWheelValidIndex(this.y)
    }
    this.trigger('scrollEnd', {
      x: this.x,
      y: this.y
    })
  }

  BScroll.prototype._checkClick = function (e) {
    // when in the process of pulling down, it should not prevent click
    let preventClick = this.stopFromTransition && !this.pulling
    this.stopFromTransition = false

    // we scrolled less than 15 pixels
    if (!this.moved) {
      if (this.options.wheel) {
<<<<<<< HEAD
        if (this.target && this.target.className === this.options.wheel.wheelWrapperClass) {
          let index = this._getWheelValidIndex(this.y)
=======
        if (this.target && this.target.classList.contains(this.options.wheel.wheelWrapperClass)) {
          let index = Math.abs(Math.round(this.y / this.itemHeight))
>>>>>>> 937885b9
          let _offset = Math.round((this.pointY + offsetToBody(this.wrapper).top - this.wrapperHeight / 2) / this.itemHeight)
          this.target = this.items[index + _offset]
        }
        let top = offset(this.target).top
        let left = offset(this.target).left
        top -= this.wrapperOffset.top
        top -= Math.round(this.target.offsetHeight / 2 - this.wrapper.offsetHeight / 2) || 0
        left -= this.wrapperOffset.left
        left -= Math.round(this.target.offsetWidth / 2 - this.wrapper.offsetWidth / 2) || 0

        top = this._getWheelValidY(top)
        this.scrollTo(left, top, this.options.wheel.adjustTime || 400, ease.swipe)
        return true
      } else {
        if (!preventClick) {
          const _dblclick = this.options.dblclick
          let dblclickTrigged = false
          if (_dblclick && this.lastClickTime) {
            const {delay = 300} = _dblclick
            if (getNow() - this.lastClickTime < delay) {
              dblclickTrigged = true
              dblclick(e)
            }
          }
          if (this.options.tap) {
            tap(e, this.options.tap)
          }

          if (this.options.click && !preventDefaultException(e.target, this.options.preventDefaultException)) {
            click(e)
          }
          this.lastClickTime = dblclickTrigged ? null : getNow()
          return true
        }
        return false
      }
    }
    return false
  }

  BScroll.prototype._resize = function () {
    if (!this.enabled) {
      return
    }
    // fix a scroll problem under Android condition
    if (isAndroid) {
      this.wrapper.scrollTop = 0
    }
    clearTimeout(this.resizeTimeout)
    this.resizeTimeout = setTimeout(() => {
      this.refresh()
    }, this.options.resizePolling)
  }

  BScroll.prototype._startProbe = function () {
    cancelAnimationFrame(this.probeTimer)
    this.probeTimer = requestAnimationFrame(probe)

    let me = this

    function probe() {
      let pos = me.getComputedPosition()
      me.trigger('scroll', pos)
      if (!me.isInTransition) {
        me.trigger('scrollEnd', pos)
        return
      }
      me.probeTimer = requestAnimationFrame(probe)
    }
  }

  BScroll.prototype._transitionTime = function (time = 0) {
    this.scrollerStyle[style.transitionDuration] = time + 'ms'

    if (this.options.wheel) {
      for (let i = 0; i < this.items.length; i++) {
        this.items[i].style[style.transitionDuration] = time + 'ms'
      }
    }

    if (this.indicators) {
      for (let i = 0; i < this.indicators.length; i++) {
        this.indicators[i].transitionTime(time)
      }
    }
  }

  BScroll.prototype._transitionTimingFunction = function (easing) {
    this.scrollerStyle[style.transitionTimingFunction] = easing

    if (this.options.wheel) {
      for (let i = 0; i < this.items.length; i++) {
        this.items[i].style[style.transitionTimingFunction] = easing
      }
    }

    if (this.indicators) {
      for (let i = 0; i < this.indicators.length; i++) {
        this.indicators[i].transitionTimingFunction(easing)
      }
    }
  }

  BScroll.prototype._transitionEnd = function (e) {
    if (e.target !== this.scroller || !this.isInTransition) {
      return
    }

    this._transitionTime()
    const needReset = !this.pulling || this.movingDirectionY === DIRECTION_UP
    if (needReset && !this.resetPosition(this.options.bounceTime, ease.bounce)) {
      this.isInTransition = false
      if (this.options.probeType !== PROBE_REALTIME) {
        this.trigger('scrollEnd', {
          x: this.x,
          y: this.y
        })
      }
    }
  }

  BScroll.prototype._translate = function (x, y, scale) {
    assert(!isUndef(x) && !isUndef(y), 'Translate x or y is null or undefined.')
    if (isUndef(scale)) {
      scale = this.scale
    }
    if (this.options.useTransform) {
      this.scrollerStyle[style.transform] = `translate(${x}px,${y}px) scale(${scale})${this.translateZ}`
    } else {
      x = Math.round(x)
      y = Math.round(y)
      this.scrollerStyle.left = `${x}px`
      this.scrollerStyle.top = `${y}px`
    }

    if (this.options.wheel) {
      const {rotate = 25} = this.options.wheel
      for (let i = 0; i < this.items.length; i++) {
        let deg = rotate * (y / this.itemHeight + i)
        this.items[i].style[style.transform] = `rotateX(${deg}deg)`
      }
    }

    this.x = x
    this.y = y
    this.setScale(scale)

    if (this.indicators) {
      for (let i = 0; i < this.indicators.length; i++) {
        this.indicators[i].updatePosition()
      }
    }
  }

  BScroll.prototype._animate = function (destX, destY, duration, easingFn) {
    let me = this
    let startX = this.x
    let startY = this.y
    let startScale = this.lastScale
    let destScale = this.scale
    let startTime = getNow()
    let destTime = startTime + duration

    function step() {
      let now = getNow()

      if (now >= destTime) {
        me.isAnimating = false
        me._translate(destX, destY, destScale)

        me.trigger('scroll', {
          x: me.x,
          y: me.y
        })

        if (!me.pulling && !me.resetPosition(me.options.bounceTime)) {
          me.trigger('scrollEnd', {
            x: me.x,
            y: me.y
          })
        }
        return
      }
      now = (now - startTime) / duration
      let easing = easingFn(now)
      let newX = (destX - startX) * easing + startX
      let newY = (destY - startY) * easing + startY
      let newScale = (destScale - startScale) * easing + startScale

      me._translate(newX, newY, newScale)

      if (me.isAnimating) {
        me.animateTimer = requestAnimationFrame(step)
      }

      if (me.options.probeType === PROBE_REALTIME) {
        me.trigger('scroll', {
          x: me.x,
          y: me.y
        })
      }
    }

    this.isAnimating = true
    cancelAnimationFrame(this.animateTimer)
    step()
  }

  BScroll.prototype.scrollBy = function (x, y, time = 0, easing = ease.bounce) {
    x = this.x + x
    y = this.y + y

    this.scrollTo(x, y, time, easing)
  }

  BScroll.prototype.scrollTo = function (x, y, time = 0, easing = ease.bounce) {
    const isMoved = this.x !== x || this.y !== y
    // an useless scroll
    if (!isMoved) return

    this.isInTransition = this.options.useTransition && time > 0 && (x !== this.x || y !== this.y)

    if (!time || this.options.useTransition) {
      this._transitionTimingFunction(easing.style)
      this._transitionTime(time)
      // check valid item
      if (this.options.wheel) {
        y = this._getWheelValidY(y)
      }
      this._translate(x, y)

      if (time && this.options.probeType === PROBE_REALTIME) {
        this._startProbe()
      }
      if (!time) {
        this.trigger('scroll', {
          x,
          y
        })
        // force reflow to put everything in position
        this._reflow = document.body.offsetHeight
        if (!this.resetPosition(this.options.bounceTime, ease.bounce)) {
          this.trigger('scrollEnd', {
            x,
            y
          })
        }
      }

      if (this.options.wheel) {
        if (y > this.minScrollY) {
          this.selectedIndex = 0
        } else if (y < this.maxScrollY) {
          this.selectedIndex = this.items.length - 1
        } else {
          this.selectedIndex = this._getWheelValidIndex(y)
        }
      }
    } else {
      this._animate(x, y, time, easing.fn)
    }
  }

  BScroll.prototype.scrollToElement = function (el, time, offsetX, offsetY, easing) {
    if (!el) {
      return
    }
    el = el.nodeType ? el : this.scroller.querySelector(el)

    if (this.options.wheel && !el.classList.contains(this.options.wheel.wheelItemClass)) {
      return
    }

    let pos = offset(el)
    pos.left -= this.wrapperOffset.left
    pos.top -= this.wrapperOffset.top

    // if offsetX/Y are true we center the element to the screen
    if (offsetX === true) {
      offsetX = Math.round(el.offsetWidth / 2 - this.wrapper.offsetWidth / 2)
    }
    if (offsetY === true) {
      offsetY = Math.round(el.offsetHeight / 2 - this.wrapper.offsetHeight / 2)
    }

    pos.left -= offsetX || 0
    pos.top -= offsetY || 0
    pos.left = pos.left > this.minScrollX ? this.minScrollX : pos.left < this.maxScrollX ? this.maxScrollX : pos.left
    pos.top = pos.top > this.minScrollY ? this.minScrollY : pos.top < this.maxScrollY ? this.maxScrollY : pos.top

    if (this.options.wheel) {
      pos.top = this._getWheelValidY(pos.top)
    }

    this.scrollTo(pos.left, pos.top, time, easing)
  }

  BScroll.prototype.resetPosition = function (time = 0, easeing = ease.bounce) {
    let x = this.x
    let roundX = Math.round(x)
    if (!this.hasHorizontalScroll || roundX > this.minScrollX) {
      x = this.minScrollX
    } else if (roundX < this.maxScrollX) {
      x = this.maxScrollX
    }

    let y = this.y
    let roundY = Math.round(y)
    if (!this.hasVerticalScroll || roundY > this.minScrollY) {
      y = this.minScrollY
    } else if (roundY < this.maxScrollY) {
      y = this.maxScrollY
    }

    if (x === this.x && y === this.y) {
      return false
    }

    if (this.options.wheel) {
      y = this._getWheelValidY(y)
      this.scrollTo(x, y, this.options.wheel.adjustTime || 400, easeing)
      return true
    }

    this.scrollTo(x, y, time, easeing)

    return true
  }

  BScroll.prototype.getComputedPosition = function () {
    let matrix = window.getComputedStyle(this.scroller, null)
    let x
    let y

    if (this.options.useTransform) {
      matrix = matrix[style.transform].split(')')[0].split(', ')
      x = +(matrix[12] || matrix[4])
      y = +(matrix[13] || matrix[5])
    } else {
      x = +matrix.left.replace(/[^-\d.]/g, '')
      y = +matrix.top.replace(/[^-\d.]/g, '')
    }

    return {
      x,
      y
    }
  }

  BScroll.prototype.stop = function () {
    if (this.options.useTransition && this.isInTransition) {
      this.isInTransition = false
      cancelAnimationFrame(this.probeTimer)
      let pos = this.getComputedPosition()
      this._translate(pos.x, pos.y)
      if (this.options.wheel) {
        this.target = this.items[this._getWheelValidIndex(pos.y)]
      } else {
        this.trigger('scrollEnd', {
          x: this.x,
          y: this.y
        })
      }
      this.stopFromTransition = true
    } else if (!this.options.useTransition && this.isAnimating) {
      this.isAnimating = false
      cancelAnimationFrame(this.animateTimer)
      this.trigger('scrollEnd', {
        x: this.x,
        y: this.y
      })
      this.stopFromTransition = true
    }
  }

  BScroll.prototype.destroy = function () {
    this.destroyed = true
    this.trigger('destroy')
    if (this.options.useTransition) {
      cancelAnimationFrame(this.probeTimer)
    } else {
      cancelAnimationFrame(this.animateTimer)
    }
    this._removeDOMEvents()
    // remove custom events
    this._events = {}
  }
}<|MERGE_RESOLUTION|>--- conflicted
+++ resolved
@@ -283,15 +283,9 @@
       }
       const wrapperWidth = ((this.directionX === DIRECTION_RIGHT && left) || (this.directionX === DIRECTION_LEFT && right)) ? this.wrapperWidth : 0
       const wrapperHeight = ((this.directionY === DIRECTION_DOWN && top) || (this.directionY === DIRECTION_UP && bottom)) ? this.wrapperHeight : 0
-<<<<<<< HEAD
       let momentumX = this.hasHorizontalScroll ? momentum(this.x, this.startX, duration, this.maxScrollX, wrapperWidth, this.options, this)
         : {destination: newX, duration: 0}
       let momentumY = this.hasVerticalScroll ? momentum(this.y, this.startY, duration, this.maxScrollY, wrapperHeight, this.options, this)
-=======
-      let momentumX = this.hasHorizontalScroll ? momentum(this.x, this.startX, duration, this.maxScrollX, this.minScrollX, wrapperWidth, this.options)
-        : {destination: newX, duration: 0}
-      let momentumY = this.hasVerticalScroll ? momentum(this.y, this.startY, duration, this.maxScrollY, this.minScrollY, wrapperHeight, this.options)
->>>>>>> 937885b9
         : {destination: newY, duration: 0}
       newX = momentumX.destination
       newY = momentumY.destination
@@ -346,13 +340,8 @@
     // we scrolled less than 15 pixels
     if (!this.moved) {
       if (this.options.wheel) {
-<<<<<<< HEAD
         if (this.target && this.target.className === this.options.wheel.wheelWrapperClass) {
           let index = this._getWheelValidIndex(this.y)
-=======
-        if (this.target && this.target.classList.contains(this.options.wheel.wheelWrapperClass)) {
-          let index = Math.abs(Math.round(this.y / this.itemHeight))
->>>>>>> 937885b9
           let _offset = Math.round((this.pointY + offsetToBody(this.wrapper).top - this.wrapperHeight / 2) / this.itemHeight)
           this.target = this.items[index + _offset]
         }

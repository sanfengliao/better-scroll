--- conflicted
+++ resolved
@@ -155,16 +155,12 @@
   // 滚动到上一个页面
   prev(time: number, easing: object): void;
   // 获取当前页面的信息
-<<<<<<< HEAD
-  getCurrentPage(): PageOption;
-=======
   getCurrentPage(): {
     x: number;
     y: number;
     pageX: number;
     pageY: number;
   };
->>>>>>> d82cb3a5
   // 当我们做 picker 组件的时候，调用该方法可以滚动到索引对应的位置
   wheelTo(index: number): void;
   // 获取当前选中的索引值

--- conflicted
+++ resolved
@@ -54,7 +54,6 @@
 const STOP = 56
 let STEP = 0
 
-<<<<<<< HEAD
 export default {
   data() {
     return {
@@ -66,101 +65,85 @@
   mounted() {
     this.initBscroll()
   },
-  async pullingDownHandler() {
-    this.beforePullDown = false
-    this.isPullingDown = true
-    STEP += 1
-=======
-  export default {
-    data() {
-      return {
-        beforePullDown: true,
-        isPullingDown: false,
-        dataList: generateData()
+  methods: {
+    initBscroll() {
+      this.bscroll = new BScroll(this.$refs.bsWrapper, {
+        scrollY: true,
+        bounceTime: TIME_BOUNCE,
+        pullDownRefresh: {
+          threshold: THRESHOLD,
+          stop: STOP
+        }
+      })
+
+      this.bscroll.on('pullingDown', this.pullingDownHandler)
+      this.bscroll.on('scroll', this.scrollHandler)
+      this.bscroll.on('scrollEnd', e => {
+        console.log('scrollEnd')
+      })
+    },
+    scrollHandler(pos) {
+      console.log(pos.y)
+    },
+    async pullingDownHandler() {
+      console.log('trigger pullDown')
+      this.beforePullDown = false
+      this.isPullingDown = true
+      STEP += 1
+
+      this.bscroll.on('pullingDown', this.pullingDownHandler)
+      this.bscroll.on('scroll', this.scrollHandler)
+      this.bscroll.on('scrollEnd', e => {
+        console.log(e)
+        console.log('scrollEnd')
+      })
+    },
+    scrollHandler(pos) {
+      console.log(pos.y)
+    },
+    async pullingDownHandler() {
+      console.log('trigger pullDown')
+      this.beforePullDown = false
+      this.isPullingDown = true
+      STEP += 1
+
+      this.isPullingDown = false
+      this.finishPullDown()
+    },
+    async finishPullDown() {
+      const stopTime = TIME_STOP
+      await new Promise(resolve => {
+        setTimeout(() => {
+          this.beforePullDown = true
+          this.bscroll.refresh()
+        }, TIME_BOUNCE)
+      })
+    },
+    async requestData() {
+      try {
+        const newData = await this.ajaxGet(/* url */)
+        this.dataList = newData.concat(this.dataList)
+      } catch (err) {
+        // handle err
+        console.log(err)
       }
     },
-    mounted() {
-      this.initBscroll()
+    ajaxGet(/* url */) {
+      return new Promise(resolve => {
+        setTimeout(() => {
+          const dataList = generateData()
+          resolve(dataList)
+        }, REQUEST_TIME)
+      })
     },
-    methods: {
-      initBscroll() {
-        this.bscroll = new BScroll(this.$refs.bsWrapper, {
-          scrollY: true,
-          bounceTime: TIME_BOUNCE,
-          pullDownRefresh: {
-            threshold: THRESHOLD,
-            stop: STOP
-          }
-        })
-
-        this.bscroll.on('pullingDown', this.pullingDownHandler)
-        this.bscroll.on('scroll', this.scrollHandler)
-        this.bscroll.on('scrollEnd', (e) => {
-          console.log('scrollEnd')
-        })
-      },
-      scrollHandler(pos) {
-        console.log(pos.y)
-      },
-      async pullingDownHandler() {
-        console.log('trigger pullDown')
-        this.beforePullDown = false
-        this.isPullingDown = true
-        STEP += 1
->>>>>>> 06283bad
-
-    this.bscroll.on('pullingDown', this.pullingDownHandler)
-    this.bscroll.on('scroll', this.scrollHandler)
-    this.bscroll.on('scrollEnd', e => {
-      console.log(e)
-      console.log('scrollEnd')
-    })
-  },
-  scrollHandler(pos) {
-    console.log(pos.y)
-  },
-  async pullingDownHandler() {
-    console.log('trigger pullDown')
-    this.beforePullDown = false
-    this.isPullingDown = true
-    STEP += 1
-
-    this.isPullingDown = false
-    this.finishPullDown()
-  },
-  async finishPullDown() {
-    const stopTime = TIME_STOP
-    await new Promise(resolve => {
-      setTimeout(() => {
-        this.beforePullDown = true
-        this.bscroll.refresh()
-      }, TIME_BOUNCE)
-    })
-  },
-  async requestData() {
-    try {
-      const newData = await this.ajaxGet(/* url */)
-      this.dataList = newData.concat(this.dataList)
-    } catch (err) {
-      // handle err
-      console.log(err)
+    ajaxGet(/* url */) {
+      return new Promise(resolve => {
+        setTimeout(() => {
+          const dataList = generateData(STEP)
+          resolve(dataList)
+        }, REQUEST_TIME)
+      })
     }
-  },
-  ajaxGet(/* url */) {
-    return new Promise(resolve => {
-      setTimeout(() => {
-        const dataList = generateData()
-        resolve(dataList)
-      }, REQUEST_TIME)
-    })
-  },
-  ajaxGet(/* url */) {
-    return new Promise(resolve => {
-      setTimeout(() => {
-        const dataList = generateData(STEP)
-        resolve(dataList)
-      }, REQUEST_TIME)
-    })
   }
 }
 </script>

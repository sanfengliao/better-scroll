--- conflicted
+++ resolved
@@ -52,13 +52,12 @@
       path: '/scrollbar/'
     },
     {
-<<<<<<< HEAD
       name: 'infinity',
       path: '/infinity/'
-=======
+    },
+    {
       name: 'form',
       path: '/form/'
->>>>>>> 18893cb5
     }
   ]
   export default {

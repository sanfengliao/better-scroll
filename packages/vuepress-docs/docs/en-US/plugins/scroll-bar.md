# scrollbar

## Introduciton

The scrollbar plugin provides a nice scrollbar for BetterScroll.

:::tip
For v2.1.2, users can provide custom scroll bars.
:::

## Install

```bash
npm install @better-scroll/scroll-bar --save

// or

yarn add @better-scroll/scroll-bar
```

## Usage

First, install the plugin via the static method `BScroll.use()`

```js
  import BScroll from '@better-scroll/core'
  import ScrollBar from '@better-scroll/scroll-bar'

  BScroll.use(ScrollBar)
```

pass correct [scrollbar options](./scroll-bar.html#scrollbar-options)

```js
  new BScroll('.bs-wrapper', {
    scrollY: true,
    scrollbar: true
  })
```

## Demo

  - **Vertical Scrollbar**

    <demo qrcode-url="scrollbar/vertical" :render-code="true">
      <template slot="code-template">
        <<< @/examples/vue/components/scrollbar/vertical.vue?template
      </template>
      <template slot="code-script">
        <<< @/examples/vue/components/scrollbar/vertical.vue?script
      </template>
      <template slot="code-style">
        <<< @/examples/vue/components/scrollbar/vertical.vue?style
      </template>
      <scrollbar-vertical slot="demo"></scrollbar-vertical>
    </demo>

  - **Horizontal Scrollbar**

    <demo qrcode-url="scrollbar/horizontal" :render-code="true">
      <template slot="code-template">
        <<< @/examples/vue/components/scrollbar/horizontal.vue?template
      </template>
      <template slot="code-script">
        <<< @/examples/vue/components/scrollbar/horizontal.vue?script
      </template>
      <template slot="code-style">
        <<< @/examples/vue/components/scrollbar/horizontal.vue?style
      </template>
      <scrollbar-horizontal slot="demo"></scrollbar-horizontal>
    </demo>

  - **Custom Scrollbar**

    <demo qrcode-url="scrollbar/custom" :render-code="true">
      <template slot="code-template">
        <<< @/examples/vue/components/scrollbar/custom.vue?template
      </template>
      <template slot="code-script">
        <<< @/examples/vue/components/scrollbar/custom.vue?script
      </template>
      <template slot="code-style">
        <<< @/examples/vue/components/scrollbar/custom.vue?style
      </template>
      <scrollbar-custom slot="demo"></scrollbar-custom>
    </demo>

  - **With Mouse wheel**

    <demo qrcode-url="scrollbar/mousewheel" :render-code="true">
      <template slot="code-template">
        <<< @/examples/vue/components/scrollbar/mousewheel.vue?template
      </template>
      <template slot="code-script">
        <<< @/examples/vue/components/scrollbar/mousewheel.vue?script
      </template>
      <template slot="code-style">
        <<< @/examples/vue/components/scrollbar/mousewheel.vue?style
      </template>
      <scrollbar-mousewheel slot="demo"></scrollbar-mousewheel>
    </demo>


## scrollbar options

### fade

  - **Type**: `boolean`
<<<<<<< HEAD
  - **Default**：`true`
=======
  - **Default**: `true`
>>>>>>> 1c0c2901

  When the scroll stops, the scrollbar fades out.

### interactive

  - **Type**: `boolean`
  - **Default**: `false`

  Whether scrollbar can interacted with.
### customElements（v2.1.2）

  - **Type**: `HTMLElement[]`
  - **Default**: `[]`

  The user provides a custom scroll bar.

  ```js
  // horizontal
  const horizontalEl = document.getElementById('User-defined scrollbar')
  new BScroll('.bs-wrapper', {
    scrollY: true,
    scrollbar: {
      customElements: [horizontalEl]
    }
  })
  // vertical
  const verticalEl = document.getElementById('User-defined scrollbar')
  new BScroll('.bs-wrapper', {
    scrollY: false,
    scrollX: true,
    scrollbar: {
      customElements: [verticalEl]
    }
  })
  // freeScroll
  const horizontalEl = document.getElementById('User-defined scrollbar')
  const verticalEl = document.getElementById('User-defined scrollbar')
  new BScroll('.bs-wrapper', {
    freeScroll: true,
    scrollbar: {
      // When there are two scrollbars
      // the first element of the array is the horizontal
      customElements: [horizontalEl, verticalEl]
    }
  })
  ```

### minSize（v2.1.2）

  - **Type**: `number`
  - **Default**: `8`

  The minimum size of the scrollbar. When the user provides a custom scrollbar, this configuration is invalid.

### scrollbarTrackClickable（v2.1.2）

  - **Type**: `boolean`
  - **Default**: `false`

  Whether the scrollbar track allows clicking.

  **Note**：When enabling this configuration, please ensure that the `click` of BetterScroll Options is true, otherwise the click event cannot be triggered. [The reason is here](../FAQ/diagnosis.html#question-4-why-are-the-listeners-for-all-click-events-inside-betterscroll-content-not-triggered).

  ```js
  new BScroll('.bs-wrapper', {
    scrollY: true,
    click: true // essential
    scrollbar: {
      scrollbarTrackClickable: true
    }
  })
  ```

### scrollbarTrackOffsetType（v2.1.2）

  - **Type**: `string`
  - **Default**: `'step'`

  After the scroll bar track is clicked, the calculation method of the scroll distance is the same as the browser's performance by default. It can be configured as `'clickedPoint'`, which means the scroll bar is scrolled to the clicked position.

### scrollbarTrackOffsetTime（v2.1.2）

  - **Type**: `number`
  - **Default**: `300`

  the scroll time after the scrollbar track is clicked,.

:::tip
When `scrollbar` is configured as `true`, the plugin uses the default plugin option.

```js
const bs = new BScroll('.wrapper', {
  scrollbar: true
})

// equals

const bs = new BScroll('.wrapper', {
  scrollbar: {
    fade: true,
    interactive: false,
    // The following configuration items are only supported in v2.1.2
    customElements: [],
    minSize: 8,
    scrollbarTrackClickable: false,
    scrollbarTrackOffsetType: 'step',
    scrollbarTrackOffsetTime: 300
  }
})
```
:::<|MERGE_RESOLUTION|>--- conflicted
+++ resolved
@@ -106,11 +106,7 @@
 ### fade
 
   - **Type**: `boolean`
-<<<<<<< HEAD
-  - **Default**：`true`
-=======
   - **Default**: `true`
->>>>>>> 1c0c2901
 
   When the scroll stops, the scrollbar fades out.
 

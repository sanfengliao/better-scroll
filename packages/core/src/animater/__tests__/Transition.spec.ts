import Translater from '../../translater/index'
jest.mock('../../translater/index')

let mockRequestAnimationFrame = jest.fn()
let mockCancelAnimationFrame = jest.fn()
jest.mock('@better-scroll/shared-utils/src/raf', () => {
  return {
    requestAnimationFrame: (cb: any) => mockRequestAnimationFrame(cb),
    cancelAnimationFrame: () => mockCancelAnimationFrame(),
  }
})

import Transition from '@better-scroll/core/src/animater/Transition'

function createTransition(probeType: number) {
  const dom = document.createElement('div')
  const translater = new Translater(dom)
  const transition = new Transition(dom, translater, { probeType })
  return {
    dom,
    translater,
    transition,
  }
}
describe('Transition Class test suit', () => {
  beforeAll(() => {
    jest.useFakeTimers()
  })

  afterEach(() => {
    jest.clearAllTimers()
    jest.clearAllMocks()
  })
  it('should off hooks and cancelAnimationFrame when destroy', () => {
    const { transition } = createTransition(0)
    const hooksDestroySpy = jest.spyOn(transition.hooks, 'destroy')
    transition.destroy()
    expect(mockCancelAnimationFrame).toBeCalledTimes(1)
    expect(hooksDestroySpy).toBeCalledTimes(1)
  })

  it('should set timeFunction and trigger event', () => {
    const { transition, dom } = createTransition(0)
    const onTimeFunction = jest.fn()
    const onTime = jest.fn()
    transition.hooks.on('time', onTime)
    transition.hooks.on('timeFunction', onTimeFunction)

    const startPoint = {
      x: 0,
      y: 0,
    }
    const endPoint = {
      x: 10,
      y: 10,
    }
    transition.move(startPoint, endPoint, 200, 'cubic-bezier(0.23, 1, 0.32, 1)')
    expect(onTime).toHaveBeenCalledTimes(1)
    expect(onTimeFunction).toHaveBeenCalledTimes(1)
    expect(dom.style.transitionTimingFunction).toBe(
      'cubic-bezier(0.23, 1, 0.32, 1)'
    )
    expect(dom.style.transitionDuration).toBe('200ms')
    transition.destroy()
  })

  it('should call translater with right arguments', () => {
    const { transition, translater } = createTransition(0)

    const startPoint = {
      x: 0,
      y: 0,
    }
    const endPoint = {
      x: 10,
      y: 10,
    }
    transition.move(startPoint, endPoint, 200, 'cubic-bezier(0.23, 1, 0.32, 1)')
    expect(translater.translate).toBeCalledWith(endPoint)
    transition.destroy()
  })

  it('should trigger end hook with time=0', () => {
    const { transition } = createTransition(0)
    const onEnd = jest.fn()
    transition.hooks.on('end', onEnd)

    const startPoint = {
      x: 0,
      y: 0,
    }
    const endPoint = {
      x: 10,
      y: 10,
    }
    transition.move(startPoint, endPoint, 0, 'cubic-bezier(0.23, 1, 0.32, 1)')
    expect(onEnd).toHaveBeenCalled()
    transition.destroy()
  })
  it('should stop', () => {
    const { transition, translater, dom } = createTransition(0)
    const onForceStop = jest.fn()
    transition.hooks.on('forceStop', onForceStop)

    const startPoint = {
      x: 0,
      y: 0,
    }
    const endPoint = {
      x: 0,
      y: 10,
    }
    transition.move(startPoint, endPoint, 200, 'cubic-bezier(0.23, 1, 0.32, 1)')
    ;(<jest.Mock>translater.getComputedPosition).mockImplementation(() => {
      return { x: 10, y: 10 }
    })
    transition.stop()

    expect(dom.style.transitionDuration).toBe('0ms')
    expect(translater.translate).toBeCalledWith({ x: 10, y: 10 })
    expect(onForceStop).toBeCalledWith({ x: 10, y: 10 })
    expect(mockCancelAnimationFrame).toBeCalled()
    expect(transition.callStopWhenPending).toBe(true)

    transition.destroy()
  })
  it('should startProbe with probeType=3', () => {
<<<<<<< HEAD
    const { transition } = createTransition(3)
    transition.setCallStop(true)
=======
    const { transition, translater } = createTransition(3)
    translater.getComputedPosition = jest.fn().mockImplementation(() => {
      return { x: 0, y: 0 }
    })
>>>>>>> b8866ae3
    mockRequestAnimationFrame.mockImplementation((cb) => {
      setTimeout(() => {
        cb()
      }, 200)
    })
    const onMove = jest.fn()
    const onEnd = jest.fn()
    transition.hooks.on('time', onMove)
    transition.hooks.on('end', onEnd)

    const startPoint = {
      x: 0,
      y: 0,
    }
    const endPoint = {
      x: 10,
      y: 10,
    }
    transition.move(startPoint, endPoint, 200, 'cubic-bezier(0.23, 1, 0.32, 1)')
    expect(transition.callStopWhenPending).toBe(false)
    jest.advanceTimersByTime(200)
    expect(onMove).toBeCalled()

    transition.pending = false
    jest.advanceTimersByTime(200)

    expect(onEnd).toBeCalled()

    transition.destroy()
  })

  it('clearTimer ', () => {
    const { transition } = createTransition(0)
    transition.timer = 1
    transition.clearTimer()
    expect(transition.timer).toBe(0)
  })
})<|MERGE_RESOLUTION|>--- conflicted
+++ resolved
@@ -125,15 +125,10 @@
     transition.destroy()
   })
   it('should startProbe with probeType=3', () => {
-<<<<<<< HEAD
-    const { transition } = createTransition(3)
-    transition.setCallStop(true)
-=======
     const { transition, translater } = createTransition(3)
     translater.getComputedPosition = jest.fn().mockImplementation(() => {
       return { x: 0, y: 0 }
     })
->>>>>>> b8866ae3
     mockRequestAnimationFrame.mockImplementation((cb) => {
       setTimeout(() => {
         cb()

import {
  style,
  requestAnimationFrame,
  cancelAnimationFrame,
  EaseFn,
  Probe,
} from '@better-scroll/shared-utils'
import Base from './Base'
import { TranslaterPoint } from '../translater'
import { isValidPostion } from '../utils/compat'

export default class Transition extends Base {
  startProbe(endPoint: TranslaterPoint) {
    let prePos = this.translater.getComputedPosition()
    let startPoint = prePos
    const probe = () => {
      let pos = this.translater.getComputedPosition()
<<<<<<< HEAD
      this.hooks.trigger(this.hooks.eventTypes.move, pos)

      // call bs.stop() should not dispatch end hook again.
      // forceStop hook will do this.
      /* istanbul ignore if  */
      if (!this.pending) {
        if (this.callStopWhenPending) {
          this.callStopWhenPending = false
        } else {
          // transition ends should dispatch end hook.
          this.hooks.trigger(this.hooks.eventTypes.end, pos)
        }
=======
      if (isValidPostion(startPoint, endPoint, pos, prePos)) {
        this.hooks.trigger(this.hooks.eventTypes.move, pos)
      }
      prePos = pos

      // transition ends should dispatch end hook.
      // but when call stop() in animation.hooks.move or bs.scroll
      // should not dispatch end hook, because forceStop hook will do this.
      if (!this.pending && !this.forceStopped) {
        this.hooks.trigger(this.hooks.eventTypes.end, pos)
>>>>>>> b8866ae3
      }

      if (this.pending) {
        this.timer = requestAnimationFrame(probe)
      }
    }
    // when manually call bs.stop(), then bs.scrollTo()
    // we should reset callStopWhenPending to dispatch end hook
    if (this.callStopWhenPending) {
      this.setCallStop(false)
    }
    cancelAnimationFrame(this.timer)
    probe()
  }

  transitionTime(time = 0) {
    this.style[style.transitionDuration] = time + 'ms'
    this.hooks.trigger(this.hooks.eventTypes.time, time)
  }

  transitionTimingFunction(easing: string) {
    this.style[style.transitionTimingFunction] = easing
    this.hooks.trigger(this.hooks.eventTypes.timeFunction, easing)
  }

  transitionProperty() {
    this.style[style.transitionProperty] = style.transform
  }

  move(
    startPoint: TranslaterPoint,
    endPoint: TranslaterPoint,
    time: number,
    easingFn: string | EaseFn
  ) {
    this.setPending(time > 0)
    this.transitionTimingFunction(easingFn as string)
    this.transitionProperty()
    this.transitionTime(time)
    this.translate(endPoint)

    if (time && this.options.probeType === Probe.Realtime) {
      this.startProbe(endPoint)
    }

    // if we change content's transformY in a tick
    // such as: 0 -> 50px -> 0
    // transitionend will not be triggered
    // so we forceupdate by reflow
    if (!time) {
      this._reflow = this.content.offsetHeight

      this.hooks.trigger(this.hooks.eventTypes.move, endPoint)
      this.hooks.trigger(this.hooks.eventTypes.end, endPoint)
    }
  }

  doStop(): boolean {
    const pending = this.pending
    this.setForceStopped(false)
    this.setCallStop(false)
    // still in transition
    if (pending) {
      this.setPending(false)
      cancelAnimationFrame(this.timer)
      const { x, y } = this.translater.getComputedPosition()

      this.transitionTime()
      this.translate({ x, y })
      this.setForceStopped(true)
      this.setCallStop(true)
      this.hooks.trigger(this.hooks.eventTypes.forceStop, { x, y })
    }
    return pending
  }

  stop() {
    const stopFromTransition = this.doStop()
    if (stopFromTransition) {
      this.hooks.trigger(this.hooks.eventTypes.callStop)
    }
  }
}<|MERGE_RESOLUTION|>--- conflicted
+++ resolved
@@ -10,14 +10,14 @@
 import { isValidPostion } from '../utils/compat'
 
 export default class Transition extends Base {
-  startProbe(endPoint: TranslaterPoint) {
-    let prePos = this.translater.getComputedPosition()
-    let startPoint = prePos
+  startProbe(startPoint: TranslaterPoint, endPoint: TranslaterPoint) {
+    let prePos = startPoint
     const probe = () => {
       let pos = this.translater.getComputedPosition()
-<<<<<<< HEAD
-      this.hooks.trigger(this.hooks.eventTypes.move, pos)
 
+      if (isValidPostion(startPoint, endPoint, pos, prePos)) {
+        this.hooks.trigger(this.hooks.eventTypes.move, pos)
+      }
       // call bs.stop() should not dispatch end hook again.
       // forceStop hook will do this.
       /* istanbul ignore if  */
@@ -28,19 +28,8 @@
           // transition ends should dispatch end hook.
           this.hooks.trigger(this.hooks.eventTypes.end, pos)
         }
-=======
-      if (isValidPostion(startPoint, endPoint, pos, prePos)) {
-        this.hooks.trigger(this.hooks.eventTypes.move, pos)
       }
       prePos = pos
-
-      // transition ends should dispatch end hook.
-      // but when call stop() in animation.hooks.move or bs.scroll
-      // should not dispatch end hook, because forceStop hook will do this.
-      if (!this.pending && !this.forceStopped) {
-        this.hooks.trigger(this.hooks.eventTypes.end, pos)
->>>>>>> b8866ae3
-      }
 
       if (this.pending) {
         this.timer = requestAnimationFrame(probe)
@@ -51,6 +40,7 @@
     if (this.callStopWhenPending) {
       this.setCallStop(false)
     }
+
     cancelAnimationFrame(this.timer)
     probe()
   }
@@ -82,7 +72,7 @@
     this.translate(endPoint)
 
     if (time && this.options.probeType === Probe.Realtime) {
-      this.startProbe(endPoint)
+      this.startProbe(startPoint, endPoint)
     }
 
     // if we change content's transformY in a tick

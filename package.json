--- conflicted
+++ resolved
@@ -76,12 +76,10 @@
         "typescript": "^3.0.3",
         "zlib": "^1.0.5"
     },
-    "config": {
-        "commitizen": {
-            "path": "cz-conventional-changelog"
-        }
-    }
-<<<<<<< HEAD
+  "config": {
+      "commitizen": {
+          "path": "cz-conventional-changelog"
+      }
   },
   "browserslist": [
     "> 1%",
@@ -90,6 +88,4 @@
     "Android >= 4.0",
     "iOS >= 8"
   ]
-=======
->>>>>>> 685af277
 }